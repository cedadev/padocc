--- conflicted
+++ resolved
@@ -28,15 +28,16 @@
     'catalog'
 ]
 
-<<<<<<< HEAD
+# Which files acceptable to pull from Moles Tags file.
 source_opts = [
     '.nc'
-=======
+]
+
+# Which operations are parallelisable.
 parallel_modes = [
     'scan',
     'compute',
     'validate'
->>>>>>> 36e775d1
 ]
 
 BASE_CFG = {
