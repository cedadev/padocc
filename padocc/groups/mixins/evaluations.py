--- conflicted
+++ resolved
@@ -325,7 +325,6 @@
         
         func('\n'.join(ot))
 
-<<<<<<< HEAD
     def match_data_reports(
             self,
             sample_report
@@ -350,7 +349,6 @@
 
         return matches
             
-=======
     def get_codes_by_status(
             self,
             repeat_id: str = 'main',
@@ -362,7 +360,6 @@
 
             status_dict, _ = self._get_status_dict(repeat_id)
             return status_dict
->>>>>>> b72796c1
 
     def summarise_status(
             self, 
