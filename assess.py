--- conflicted
+++ resolved
@@ -49,12 +49,7 @@
     redo_pcodes : list (str-like)
         List of project codes to re-run for this phase.
     complete : list (str-like)
-<<<<<<< HEAD
         List of project codes considered to be complete for the whole pipeline.
-
-=======
-        List of project codes considered to be complete for the whole pipeline
->>>>>>> 86ff797f
     """
     checkdir = f'{workdir}/in_progress/{groupID}/'
     proj_codes = os.listdir(checkdir)
